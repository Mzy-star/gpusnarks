#include <stdio.h>
#include <assert.h>
#include <vector>
#include <iostream>
#include <chrono>
#include <omp.h>
#include <string.h>
//#include "fft_host.h"
//#include <cuda/fft_kernel.h>
#include <cuda/multi_exp.h>
#include <cuda/device_field.h>
#include <fields/dummy_field.h>
//#include "multiexp.h"

typedef std::chrono::high_resolution_clock Clock;

void test_multiexp();
void test_fft();
void test_multiexp_mnt4753_G1();

int main(void)
{
    //test_fft();
    //test_multiexp();
    test_multiexp_mnt4753_G1();
}

void test_fft()
{
    printf("\nTEST FFT\n");
    size_t _size = 1 << 16;
    std::vector<fields::Scalar> v1;
    std::vector<fields::Scalar> v2;

    v1.reserve(_size);
    v2.reserve(_size);

    for (size_t i = 0; i < _size; i++)
    {
        v1.push_back(fields::Scalar(1234));
        v2.push_back(fields::Scalar(1234));
    }

    omp_set_num_threads(8);

    {
        {
            printf("Field size: %lu, Field count: %lu\n", sizeof(fields::Scalar), v1.size());
            auto t1 = Clock::now();
            //best_fft<fields::Scalar>(v1, fields::Scalar(123));
            auto t2 = Clock::now();
            printf("Device FFT took %ld \n",
                   std::chrono::duration_cast<
                       std::chrono::milliseconds>(t2 - t1)
                       .count());
        }

        {
            uint32_t _mod[SIZE] = {610172929, 1586521054, 752685471, 3818738770,
                                   2596546032, 1669861489, 1987204260, 1750781161, 3411246648, 3087994277,
                                   4061660573, 2971133814, 2707093405, 2580620505, 3902860685, 134068517,
                                   1821890675, 1589111033, 1536143341, 3086587728, 4007841197, 270700578, 764593169, 115910};

            auto t1 = Clock::now();
            //_basic_parallel_radix2_FFT_inner<fields::Scalar>(v2, fields::Scalar(_mod), 10, fields::Scalar::one());
            auto t2 = Clock::now();
            printf("Host FFT took %ld \n",
                   std::chrono::duration_cast<
                       std::chrono::milliseconds>(t2 - t1)
                       .count());
        }
    }

    for (int i = 0; i < _size; i++)
    {
        fields::Scalar::testEquality(v1[i], v2[i]);
    }
    assert(v1 == v2);
    printf("\nDONE\n");
}

void test_multiexp()
{
    printf("\nTEST MULTI_EXP\n");
    size_t _size = 1 << 20;
    std::vector<fields::Scalar> v1;
    std::vector<fields::Scalar> v2;
    std::vector<fields::Scalar> v3;
    std::vector<fields::Scalar> v4;

    v1.reserve(_size);
    v2.reserve(_size);
    v3.reserve(_size);
    v4.reserve(_size);

    for (size_t i = 0; i < _size; i++)
    {
        v1.push_back(fields::Scalar(1234));
        v2.push_back(fields::Scalar(1234));
        v3.push_back(fields::Scalar(1234));
        v4.push_back(fields::Scalar(1234));
    }

    fields::Scalar gpuResult;
    fields::Scalar cpuResult;

    {
        printf("Field size: %lu, Field count: %lu\n", sizeof(fields::Scalar), v1.size());
        auto t1 = Clock::now();
        gpuResult = multiexp<fields::Scalar, fields::Scalar>(v1, v2);
        auto t2 = Clock::now();
        printf("Device FFT took %ld \n", std::chrono::duration_cast<std::chrono::milliseconds>(t2 - t1).count());
    }

    {
        auto t1 = Clock::now();
        // cpuResult = multi_exp<fields::Scalar, fields::Scalar>(v3, v4);
        auto t2 = Clock::now();
        printf("Host FFT took %ld \n", std::chrono::duration_cast<std::chrono::milliseconds>(t2 - t1).count());
    }
    
<<<<<<< HEAD
    fields::Scalar::printScalar(gpuResult);
    fields::Scalar::printScalar(cpuResult);
    //fields::Scalar::testEquality(cpuResult, gpuResult);
=======
    fields::Scalar::print(cpuResult);
    fields::Scalar::testEquality(cpuResult, gpuResult);
>>>>>>> 3b59cc11
    printf("\nDONE\n");
}

void test_multiexp_mnt4753_G1()
{
    printf("\nTEST MULTI_EXP_MNT4753\n");
    size_t _size = 1 << 20;
    std::vector<fields::mnt4753_G1> v1;
    std::vector<fields::Scalar> v2;
    std::vector<fields::mnt4753_G1> v3;
    std::vector<fields::Scalar> v4;

    v1.reserve(_size);
    v2.reserve(_size);
    v3.reserve(_size);
    v4.reserve(_size);

    for (size_t i = 0; i < _size; i++)
    {
        v1.push_back(fields::mnt4753_G1(fields::Scalar(1234), fields::Scalar(1234), fields::Scalar(1234)));
        v2.push_back(fields::Scalar(1234));
        v3.push_back(fields::mnt4753_G1(fields::Scalar(1234), fields::Scalar(12345), fields::Scalar(123456)));
        v4.push_back(fields::Scalar(1234));
    }

    fields::mnt4753_G1 gpuResult;
    fields::mnt4753_G1 cpuResult;

    {
        printf("Field size: %lu, Field count: %lu\n", sizeof(fields::mnt4753_G1), v1.size());
        auto t1 = Clock::now();
        //gpuResult = multiexp<fields::Scalar, fields::Scalar>(v1, v2);
        auto t2 = Clock::now();
        printf("Device FFT took %ld \n", std::chrono::duration_cast<std::chrono::milliseconds>(t2 - t1).count());
    }

    {
        auto t1 = Clock::now();
        cpuResult = multi_exp<fields::mnt4753_G1, fields::Scalar>(v3, v4);
        auto t2 = Clock::now();
        printf("Host FFT took %ld \n", std::chrono::duration_cast<std::chrono::milliseconds>(t2 - t1).count());
    }
    
    fields::Scalar::print(cpuResult.x);
    printf("\nDONE\n");
}
<|MERGE_RESOLUTION|>--- conflicted
+++ resolved
@@ -118,15 +118,10 @@
         auto t2 = Clock::now();
         printf("Host FFT took %ld \n", std::chrono::duration_cast<std::chrono::milliseconds>(t2 - t1).count());
     }
-    
-<<<<<<< HEAD
-    fields::Scalar::printScalar(gpuResult);
-    fields::Scalar::printScalar(cpuResult);
-    //fields::Scalar::testEquality(cpuResult, gpuResult);
-=======
+
     fields::Scalar::print(cpuResult);
+    fields::Scalar::print(gpuResult);
     fields::Scalar::testEquality(cpuResult, gpuResult);
->>>>>>> 3b59cc11
     printf("\nDONE\n");
 }
 
@@ -169,7 +164,7 @@
         auto t2 = Clock::now();
         printf("Host FFT took %ld \n", std::chrono::duration_cast<std::chrono::milliseconds>(t2 - t1).count());
     }
-    
+
     fields::Scalar::print(cpuResult.x);
     printf("\nDONE\n");
-}
+}